--- conflicted
+++ resolved
@@ -4,7 +4,7 @@
 .vscode/
 __pycache__
 .venv/
-<<<<<<< HEAD
+logs/
 
 .idea/workspace.xml
 .idea/tasks.xml
@@ -27,7 +27,4 @@
 # Mongo Explorer plugin:
 .idea/mongoSettings.xml
 
-.idea/
-=======
-logs/
->>>>>>> 213b3227
+.idea/