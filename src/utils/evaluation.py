<<<<<<< HEAD
class Evaluator:
    def __init__(self, total, how_best='average'):
        self.corrects_top1 = 0
        self.corrects_top5 = 0
        self.total = total
=======
import numpy as np
from typing import Tuple


class EvaluatorSomething:
    def __init__(
        self, total_instances: int, total_classes: int, logit_names: Tuple[str]
    ):
        self.total_instances = total_instances
        self.total_classes = total_classes
        self.logit_names = logit_names
        self.reset()
>>>>>>> 213b3227
        self.best_acc = 0.0
        self.how_best = how_best.lower()

    def reset(self):
        self.corrects = {}
        for logit_name in self.logit_names:
            self.corrects[f"{logit_name}_top1"] = 0
            self.corrects[f"{logit_name}_top5"] = 0

    def process(self, logits, labels):
        assert len(logits) == len(self.logit_names)
        for logit_name in self.logit_names:
            self.corrects[f"{logit_name}_top1"] += (
                (logits[logit_name].cpu().argmax(-1) == labels.cpu()).sum().item()
            )
            self.corrects[f"{logit_name}_top5"] += (
                (
                    logits[logit_name].cpu().topk(k=5).indices
                    == labels.cpu().unsqueeze(1)
                )
                .any(dim=1)
                .sum()
            ).item()

    def evaluate(self):
        metrics = {}
        for logit_name in self.logit_names:
            metrics[f"{logit_name}_top1_accuracy"] = (
                self.corrects[f"{logit_name}_top1"] / self.total_instances
            )
            metrics[f"{logit_name}_top5_accuracy"] = (
                self.corrects[f"{logit_name}_top5"] / self.total_instances
            )

        return metrics

    def is_best(self):
        metrics = self.evaluate()
        # Get currect accuracy
        cur_accuracy = sum(
            [metrics[accuracy_type] for accuracy_type in metrics.keys()]
        ) / len(metrics)
        # Validate whether it's the best model
        if cur_accuracy > self.best_acc:
            self.best_acc = cur_accuracy
            return True
        return False


class EvaluatorActionGenome:
    def __init__(
        self, total_instances: int, total_classes: int, logit_names: Tuple[str]
    ):
        self.total_instances = total_instances
        self.total_classes = total_classes
        self.logit_names = logit_names
        self.reset()
        self.best_mean_average_precision = 0.0

    def reset(self):
        self.index = 0
        self.predictions = np.zeros((self.total_instances, self.total_classes))
        self.ground_truths = np.zeros((self.total_instances, self.total_classes))

    def process(self, logits, labels):
        # Action Genome only for STLT so far
        size = logits["stlt"].shape[0]
        self.predictions[self.index : self.index + size] = (
            logits["stlt"].cpu().sigmoid().numpy()
        )
        self.ground_truths[self.index : self.index + size] = labels.cpu().numpy()
        self.index += size

    def evaluate(self):
        mean_average_precision, _, _ = charades_map(
            self.predictions, self.ground_truths
        )

        return {"map": mean_average_precision}

    def is_best(self):
<<<<<<< HEAD
        top1_accuracy, top5_accuracy = self.evaluate()
        if self.how_best == 'average':
            accuracy = (top1_accuracy + top5_accuracy) / 2
        elif self.how_best == 'top1':
            accuracy = top1_accuracy
        else:
            accuracy = top5_accuracy
        if accuracy > self.best_acc:
            self.best_acc = accuracy
            return True
        else:
            return False
=======
        metrics = self.evaluate()
        if metrics["map"] > self.best_mean_average_precision:
            self.best_mean_average_precision = metrics["map"]
            return True
        return False


def map(submission_array, gt_array):
    # https://github.com/gsig/charades-algorithms/blob/master/pytorch/utils/map.py
    m_aps = []
    n_classes = submission_array.shape[1]
    for oc_i in range(n_classes):
        sorted_idxs = np.argsort(-submission_array[:, oc_i])
        tp = gt_array[:, oc_i][sorted_idxs] == 1
        fp = np.invert(tp)
        n_pos = tp.sum()
        if n_pos < 0.1:
            m_aps.append(float("nan"))
            continue
        fp.sum()
        f_pcs = np.cumsum(fp)
        t_pcs = np.cumsum(tp)
        prec = t_pcs / (f_pcs + t_pcs).astype(float)
        avg_prec = 0
        for i in range(submission_array.shape[0]):
            if tp[i]:
                avg_prec += prec[i]
        m_aps.append(avg_prec / n_pos.astype(float))
    m_aps = np.array(m_aps)
    m_ap = np.mean(m_aps)
    w_ap = m_aps * gt_array.sum(axis=0) / gt_array.sum().sum().astype(float)
    return m_ap, w_ap, m_aps


def charades_map(submission_array, gt_array):
    # https://github.com/gsig/charades-algorithms/blob/master/pytorch/utils/map.py
    fix = submission_array.copy()
    empty = np.sum(gt_array, axis=1) == 0
    fix[empty, :] = np.NINF
    return map(fix, gt_array)


evaluators_factory = {
    "something": EvaluatorSomething,
    "action_genome": EvaluatorActionGenome,
}
>>>>>>> 213b3227
<|MERGE_RESOLUTION|>--- conflicted
+++ resolved
@@ -1,23 +1,16 @@
-<<<<<<< HEAD
-class Evaluator:
-    def __init__(self, total, how_best='average'):
-        self.corrects_top1 = 0
-        self.corrects_top5 = 0
-        self.total = total
-=======
 import numpy as np
 from typing import Tuple
 
 
 class EvaluatorSomething:
     def __init__(
-        self, total_instances: int, total_classes: int, logit_names: Tuple[str]
+        self, total_instances: int, total_classes: int, logit_names: Tuple[str],
+            how_best='average': str
     ):
         self.total_instances = total_instances
         self.total_classes = total_classes
         self.logit_names = logit_names
         self.reset()
->>>>>>> 213b3227
         self.best_acc = 0.0
         self.how_best = how_best.lower()
 
@@ -57,14 +50,19 @@
     def is_best(self):
         metrics = self.evaluate()
         # Get currect accuracy
-        cur_accuracy = sum(
-            [metrics[accuracy_type] for accuracy_type in metrics.keys()]
-        ) / len(metrics)
+        todo
+        if self.how_best == 'average':
+            cur_accuracy = sum(
+                [metrics[accuracy_type] for accuracy_type in metrics.keys()]
+            ) / len(metrics)
+        elif self.how_best == 'top1':
+            cur_accuracy =
         # Validate whether it's the best model
         if cur_accuracy > self.best_acc:
             self.best_acc = cur_accuracy
             return True
-        return False
+        else:
+            return False
 
 
 class EvaluatorActionGenome:
@@ -99,20 +97,6 @@
         return {"map": mean_average_precision}
 
     def is_best(self):
-<<<<<<< HEAD
-        top1_accuracy, top5_accuracy = self.evaluate()
-        if self.how_best == 'average':
-            accuracy = (top1_accuracy + top5_accuracy) / 2
-        elif self.how_best == 'top1':
-            accuracy = top1_accuracy
-        else:
-            accuracy = top5_accuracy
-        if accuracy > self.best_acc:
-            self.best_acc = accuracy
-            return True
-        else:
-            return False
-=======
         metrics = self.evaluate()
         if metrics["map"] > self.best_mean_average_precision:
             self.best_mean_average_precision = metrics["map"]
@@ -158,5 +142,4 @@
 evaluators_factory = {
     "something": EvaluatorSomething,
     "action_genome": EvaluatorActionGenome,
-}
->>>>>>> 213b3227
+}