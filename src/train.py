import logging
import os.path as op

import torch
from torch import optim
from torch.utils.data import DataLoader
from tqdm import tqdm

from modelling.datasets import collaters_factory, datasets_factory
from modelling.configs import model_configs_factory, DataConfig
from modelling.models import models_factory
from utils.evaluation import evaluators_factory
from utils.parser import Parser
from utils.train_inference_utils import add_weight_decay, get_device, \
    get_linear_schedule_with_warmup, move_batch_to_device, Criterion


def train(args):
    if args.log_filepath:
        # Set up logging
        if op.exists(args.log_filepath):
            raise ValueError(f"There is a log at {args.log_filepath}!")
        logging.basicConfig(
            level=logging.INFO, filename=args.log_filepath, filemode="w"
        )
    else:
        logging.basicConfig(level=logging.INFO)
    # Check for CUDA
    device = get_device(logger=logging.getLogger(__name__))
    # Prepare datasets
    logging.info("Preparing datasets...")
    if (args.dataset_name == "mouse") and (args.dataset_type == "layout"):
        ds_type = "mouse"
    else:
        ds_type = args.dataset_type
    # Prepare train dataset
    logging.info("  -> Training DataSet Config")
    train_data_config = DataConfig(
        dataset_name=args.dataset_name,
        dataset_path=args.train_dataset_path,
        labels_path=args.labels_path,
        video_size=args.video_size,
        layout_samples=args.layout_samples,
        layout_stride=args.layout_stride,
        appearance_samples=args.appearance_samples,
        appearance_stride=args.appearance_stride,
        videos_path=args.videos_path,
        normaliser_mean=args.normaliser_mean,
        normaliser_std=args.normaliser_std,
        maintain_identities=args.maintain_identities,
        include_hopper=args.include_hopper,
        spatial_size=args.resize_height,
        crop_scale=args.crop_scale,
        debug_size=args.debug_size,
        train=True,
    )
    logging.info("  -> Loading Training DataSet")
    train_dataset = datasets_factory[ds_type](train_data_config)
    num_training_samples = len(train_dataset)
    logging.info(f"     (Training on {num_training_samples})")
    # Prepare validation dataset
    logging.info("  -> Validation DataSet Config")
    val_data_config = DataConfig(
        dataset_name=args.dataset_name,
        dataset_path=args.val_dataset_path,
        labels_path=args.labels_path,
        video_size=args.video_size,
        layout_samples=args.layout_samples,
        layout_stride=args.layout_stride,
        appearance_samples=args.appearance_samples,
        appearance_stride=args.appearance_stride,
        videos_path=args.videos_path,
        normaliser_mean=args.normaliser_mean,
        normaliser_std=args.normaliser_std,
        maintain_identities=args.maintain_identities,
        include_hopper=args.include_hopper,
        spatial_size=args.resize_height,
        crop_scale=args.crop_scale,
        debug_size=args.debug_size,
        train=False,
    )
    logging.info("  -> Loading Validation DataSet")
    val_dataset = datasets_factory[ds_type](val_data_config)
    num_validation_samples = len(val_dataset)
    num_classes = len(val_dataset.labels)
    logging.info(f"     (Validating on {num_validation_samples})")
    # Prepare collaters
    train_collater = collaters_factory[args.dataset_type](train_data_config)
    val_collater = collaters_factory[args.dataset_type](val_data_config)
    # Prepare loaders
    train_loader = DataLoader(
        train_dataset,
        batch_size=args.batch_size,
        shuffle=True,
        collate_fn=train_collater,
        num_workers=args.num_workers,
        pin_memory=True if args.num_workers else False,
    )
    val_loader = DataLoader(
        val_dataset,
        batch_size=args.batch_size,
        collate_fn=val_collater,
        num_workers=args.num_workers,
        pin_memory=True if args.num_workers else False,
    )
    logging.info("Preparing model...")
    # Prepare model
    model_config = model_configs_factory[args.model_name](
        num_classes=num_classes,
        appearance_num_frames=val_data_config.appearance_num_frames,
        layout_num_frames=val_data_config.layout_num_frames,
        spatial_size=args.resize_height,
        unique_categories=val_data_config.unique_categories,
        num_spatial_layers=args.num_spatial_layers,
        num_temporal_layers=args.num_temporal_layers,
        resnet_model_path=args.resnet_model_path,
        num_appearance_layers=args.num_appearance_layers,
        num_fusion_layers=args.num_fusion_layers,
        hidden_size=args.hidden_size,
        load_backbone_path=args.load_backbone_path,
        freeze_backbone=args.freeze_backbone,
    )
    logging.info("==================================")
    logging.info(f"The model's configuration is:\n{model_config}")
    logging.info("==================================")
    model = models_factory[args.model_name](model_config).to(device)
    # Prepare loss and optimize
    criterion = Criterion(args.dataset_name)
    parameters = add_weight_decay(model, args.weight_decay)
    optimizer = optim.AdamW(parameters, lr=args.learning_rate)
    num_batches = len(train_dataset) // args.batch_size
    scheduler = get_linear_schedule_with_warmup(
        optimizer,
        num_warmup_steps=args.warmup_epochs * num_batches,
        num_training_steps=args.epochs * num_batches,
    )
    evaluator = evaluators_factory[args.dataset_name](
        num_validation_samples, num_classes, model.logit_names, args.which_score, args.select_best
    )
    logging.info("Starting training...")
    torch.cuda.empty_cache()
    for epoch in range(args.epochs):
        # Training loop
        model.train(True)
        for batch in tqdm(train_loader, miniters=50, maxinterval=60):
            # Remove past gradients
            optimizer.zero_grad()
            # Move tensors to device
            batch = move_batch_to_device(batch, device)
            # Obtain outputs
            logits = model(batch)
            # Measure loss and update weights
            loss = criterion(logits, batch["labels"])
            loss.backward()
            torch.nn.utils.clip_grad_norm_(model.parameters(), args.clip_val)
            optimizer.step()
            # Update the scheduler
            scheduler.step()
            # Clean up
            del batch, logits
<<<<<<< HEAD
            torch.cuda.empty_cache() # Clear any unused cache items

=======
            torch.cuda.empty_cache()  # Clear any unused cache items
>>>>>>> 9df9833d
        # Validation loop
        model.train(False)
        evaluator.reset()
        with torch.no_grad():
            for batch in tqdm(val_loader, miniters=50, maxinterval=60):
                batch = move_batch_to_device(batch, device)
                logits = model(batch)
                evaluator.process(logits, batch["labels"])
                del batch, logits
                torch.cuda.empty_cache()
        # Saving logic
        metrics = evaluator.evaluate()
        if evaluator.is_best():
            logging.info("=================================")
            logging.info(f"Found new best {evaluator.how_best} on epoch {epoch+1}!")
            logging.info("=================================")
            torch.save(model.state_dict(), args.save_model_path)
            if args.save_backbone_path:
                torch.save(model.backbone.state_dict(), args.save_backbone_path)
            with open(op.join(op.dirname(args.save_model_path), 'best_model.txt'), 'w') as f:
                f.write(f'Epoch: {epoch+1}\n')
                f.write(f'Top1: {metrics["top1"]["caf"]}')

        for m, scores in metrics.items():
            for l, s in scores.items():
                logging.info(f"{m}/{l}: {round(s * 100, 2)}")


def main():
    parser = Parser("Trains a model, currenly STLT, LCF, CAF, and CACNF.")
    train(parser.parse_args())


if __name__ == "__main__":
    main()<|MERGE_RESOLUTION|>--- conflicted
+++ resolved
@@ -158,12 +158,7 @@
             scheduler.step()
             # Clean up
             del batch, logits
-<<<<<<< HEAD
             torch.cuda.empty_cache() # Clear any unused cache items
-
-=======
-            torch.cuda.empty_cache()  # Clear any unused cache items
->>>>>>> 9df9833d
         # Validation loop
         model.train(False)
         evaluator.reset()
